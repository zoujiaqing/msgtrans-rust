--- conflicted
+++ resolved
@@ -225,11 +225,7 @@
 
 /// 🎯 传输层客户端 - 使用 Transport 进行单连接管理
 pub struct TransportClient {
-<<<<<<< HEAD
-    inner: Arc<tokio::sync::Mutex<Transport>>,
-=======
     inner: Arc<Transport>,
->>>>>>> d330ba46
     retry_config: RetryConfig,
     // 客户端协议配置
     protocol_config: Option<Box<dyn DynClientConfig>>,
@@ -245,73 +241,12 @@
         protocol_config: Option<Box<dyn DynClientConfig>>,
     ) -> Self {
         Self {
-<<<<<<< HEAD
-            inner: Arc::new(tokio::sync::Mutex::new(transport)),
-=======
             inner: Arc::new(transport),
->>>>>>> d330ba46
             retry_config,
             protocol_config,
             current_session_id: Arc::new(RwLock::new(None)),
             event_sender: tokio::sync::broadcast::channel(16).0,
         }
-    }
-    
-    /// 启动内部事件处理任务，自动处理响应包
-    fn start_internal_event_handler(&self) {
-        let transport = self.inner.clone();
-        
-        tokio::spawn(async move {
-            // 等待连接建立完成
-            tokio::time::sleep(tokio::time::Duration::from_millis(50)).await;
-            
-            // 获取连接适配器并尝试获取事件接收器
-            let transport_guard = transport.lock().await;
-            if let Some(connection_adapter) = transport_guard.connection_adapter() {
-                let conn = connection_adapter.lock().await;
-                if let Some(mut event_receiver) = conn.event_stream() {
-                    drop(conn); // 释放连接锁
-                    drop(transport_guard); // 释放transport锁
-                    tracing::debug!("🔄 TransportClient 内部事件处理器启动");
-                    
-                    while let Ok(event) = event_receiver.recv().await {
-                        match event {
-                            crate::event::TransportEvent::MessageReceived { packet, .. } => {
-                                // 添加详细的包类型调试信息
-                                tracing::debug!("📦 收到数据包: message_id={}, packet_type={:?} (u8={})", 
-                                    packet.message_id(), packet.packet_type(), u8::from(packet.packet_type()));
-                                
-                                // 重新获取transport来处理包
-                                let transport_guard = transport.lock().await;
-                                // 自动处理接收到的包，如果是响应包则会被消费
-                                if let Some(unhandled_packet) = transport_guard.handle_incoming_packet(packet) {
-                                    // 如果不是响应包，则继续保留在事件流中
-                                    // 这里可以选择忽略或记录日志
-                                    tracing::debug!("📦 收到非响应包: message_id={}, packet_type={:?}", 
-                                        unhandled_packet.message_id(), unhandled_packet.packet_type());
-                                } else {
-                                    tracing::debug!("✅ 响应包已被消费: packet_type={:?}", crate::packet::PacketType::Response);
-                                }
-                                drop(transport_guard);
-                            }
-                            crate::event::TransportEvent::ConnectionClosed { .. } => {
-                                tracing::debug!("🔗 TransportClient 检测到连接关闭，停止内部事件处理");
-                                break;
-                            }
-                            _ => {
-                                // 其他事件不处理
-                            }
-                        }
-                    }
-                    
-                    tracing::debug!("🔄 TransportClient 内部事件处理器结束");
-                } else {
-                    tracing::debug!("🔄 TransportClient 连接不支持事件流，跳过内部事件处理");
-                }
-            } else {
-                tracing::debug!("🔄 TransportClient 无连接适配器，跳过内部事件处理");
-            }
-        });
     }
     
     /// 🔌 使用构建时指定的协议配置进行连接 - 框架唯一连接方式
@@ -331,9 +266,6 @@
         // 更新当前会话ID (内部使用)
         let mut current_session = self.current_session_id.write().await;
         *current_session = Some(session_id);
-        drop(current_session);
-        
-        // RPC 响应包现在直接在 Transport::request_with_timeout 中处理
         
         // ⭐️ 启动事件转发任务，将Transport事件转换为ClientEvent
         self.start_event_forwarding().await?;
@@ -358,11 +290,7 @@
             match protocol_config.protocol_name() {
                 "tcp" => {
                     if let Some(tcp_config) = protocol_config.as_any().downcast_ref::<crate::protocol::TcpClientConfig>() {
-<<<<<<< HEAD
-                        match self.inner.lock().await.connect_with_config(tcp_config).await {
-=======
                         match self.inner.connect_with_config(tcp_config.clone()).await {
->>>>>>> d330ba46
                             Ok(session_id) => return Ok(session_id),
                             Err(e) => {
                                 last_error = Some(e);
@@ -375,11 +303,7 @@
                 }
                 "websocket" => {
                     if let Some(ws_config) = protocol_config.as_any().downcast_ref::<crate::protocol::WebSocketClientConfig>() {
-<<<<<<< HEAD
-                        match self.inner.lock().await.connect_with_config(ws_config).await {
-=======
                         match self.inner.connect_with_config(ws_config.clone()).await {
->>>>>>> d330ba46
                             Ok(session_id) => return Ok(session_id),
                             Err(e) => {
                                 last_error = Some(e);
@@ -392,11 +316,7 @@
                 }
                 "quic" => {
                     if let Some(quic_config) = protocol_config.as_any().downcast_ref::<crate::protocol::QuicClientConfig>() {
-<<<<<<< HEAD
-                        match self.inner.lock().await.connect_with_config(quic_config).await {
-=======
                         match self.inner.connect_with_config(quic_config.clone()).await {
->>>>>>> d330ba46
                             Ok(session_id) => return Ok(session_id),
                             Err(e) => {
                                 last_error = Some(e);
@@ -434,7 +354,7 @@
             tracing::info!("TransportClient 断开连接");
             
             // 使用 Transport 的统一关闭方法
-            self.inner.lock().await.close_session(session_id).await?;
+            self.inner.close_session(session_id).await?;
             
             Ok(())
         } else {
@@ -452,7 +372,7 @@
             tracing::info!("TransportClient 强制断开连接");
             
             // 使用 Transport 的强制关闭方法
-            self.inner.lock().await.force_close_session(session_id).await?;
+            self.inner.force_close_session(session_id).await?;
             
             Ok(())
         } else {
@@ -464,37 +384,14 @@
     pub async fn send(&self, packet: crate::packet::Packet) -> Result<(), TransportError> {
         if self.is_connected().await {
             tracing::debug!("TransportClient 发送数据包到当前连接");
-            self.inner.lock().await.send(packet).await
+            self.inner.send(packet).await
         } else {
             Err(TransportError::connection_error("Not connected - call connect() first", false))
         }
     }
     
-    /// 🚀 发送请求并等待响应 - 默认10秒超时
-    pub async fn request(&self, packet: crate::packet::Packet) -> Result<crate::packet::Packet, TransportError> {
-        if self.is_connected().await {
-            tracing::debug!("TransportClient 发送 RPC 请求到当前连接");
-            self.inner.lock().await.request(packet).await
-        } else {
-            Err(TransportError::connection_error("Not connected - call connect() first", false))
-        }
-    }
-    
-    /// 🚀 发送请求并等待响应 - 自定义超时
-    pub async fn request_with_timeout(&self, packet: crate::packet::Packet, timeout: std::time::Duration) -> Result<crate::packet::Packet, TransportError> {
-        if self.is_connected().await {
-            tracing::debug!("TransportClient 发送 RPC 请求到当前连接（超时: {:?}）", timeout);
-            self.inner.lock().await.request_with_timeout(packet, timeout).await
-        } else {
-            Err(TransportError::connection_error("Not connected - call connect() first", false))
-        }
-    }
-    
     /// 📊 检查连接状态
     pub async fn is_connected(&self) -> bool {
-<<<<<<< HEAD
-        self.inner.lock().await.is_connected()
-=======
         self.inner.is_connected().await
     }
 
@@ -507,7 +404,6 @@
     /// 获取当前会话ID
     pub async fn current_session_id(&self) -> Option<SessionId> {
         self.inner.current_session_id().await
->>>>>>> d330ba46
     }
     
     /// 获取客户端事件流 - 返回当前连接的事件流（隐藏会话ID）
@@ -520,7 +416,7 @@
         }
         
         // 🔧 修复：直接使用Transport的事件流，不再依赖会话ID
-        if let Some(event_receiver) = self.inner.lock().await.get_event_stream().await {
+        if let Some(event_receiver) = self.inner.get_event_stream().await {
             tracing::debug!("✅ TransportClient 获取到连接适配器的事件流");
             tracing::debug!("📡 TransportClient 客户端事件流创建完成");
             return Ok(StreamFactory::client_event_stream(event_receiver));
@@ -532,11 +428,7 @@
     
     /// 🔍 内部方法：获取当前会话ID (仅用于内部调试)
     async fn current_session(&self) -> Option<SessionId> {
-<<<<<<< HEAD
-        self.inner.lock().await.current_session_id()
-=======
         self.inner.current_session_id().await
->>>>>>> d330ba46
     }
     
     /// 获取客户端连接统计
