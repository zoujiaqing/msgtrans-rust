--- conflicted
+++ resolved
@@ -8,13 +8,8 @@
     protocol::TcpServerConfig,
     protocol::WebSocketServerConfig,
     protocol::QuicServerConfig,
-<<<<<<< HEAD
-    event::TransportEvent,
-    packet::{Packet, PacketType},
-=======
     event::{ServerEvent, RequestContext},
     packet::Packet,
->>>>>>> d330ba46
 };
 use futures::StreamExt;
 
@@ -110,15 +105,6 @@
                     println!("   原因: {:?}", reason);
                     connections.remove(&session_id);
                 }
-<<<<<<< HEAD
-                
-                TransportEvent::MessageReceived { session_id, packet } => {
-                    let message_text = String::from_utf8_lossy(&packet.payload);
-                    println!("📨 收到普通消息:");
-                    println!("   会话: {}", session_id);
-                    println!("   消息ID: {}", packet.message_id);
-                    println!("   包类型: {:?}", packet.packet_type());
-=======
                 ServerEvent::MessageReceived { session_id, packet } => {
                     event_count += 1;
                     let message = String::from_utf8_lossy(&packet.payload);
@@ -126,7 +112,6 @@
                     println!("   会话: {}", session_id);
                     println!("   包ID: {}", packet.header.message_id);
                     println!("   包类型: {:?}", packet.header.packet_type);
->>>>>>> d330ba46
                     println!("   大小: {} bytes", packet.payload.len());
                     println!("   内容: \"{}\"", message);
                     
@@ -142,68 +127,7 @@
                         }
                     }
                 }
-<<<<<<< HEAD
-                
-                // 🚀 新增：处理 RPC 请求
-                TransportEvent::RequestReceived { session_id, context: ctx } => {
-                    let request_text = String::from_utf8_lossy(&ctx.request.payload);
-                    println!("🎯 收到 RPC 请求:");
-                    println!("   会话: {}", session_id);
-                    println!("   请求ID: {}", ctx.request.message_id);
-                    println!("   包类型: {:?}", ctx.request.packet_type());
-                    println!("   大小: {} bytes", ctx.request.payload.len());
-                    println!("   内容: \"{}\"", request_text);
-                    
-                    // 🎯 处理不同类型的 RPC 请求
-                    if request_text.starts_with("ping") {
-                        // Ping-Pong 类型的请求
-                        let response_message = format!("pong: {}", &request_text[4..]);
-                        let mut response = Packet::new(PacketType::Response, 0);
-                        response.set_payload(response_message.as_bytes());
-                        
-                        println!("🏓 发送 Pong 响应: \"{}\"", response_message);
-                        ctx.respond(response);
-                        
-                    } else if request_text.starts_with("time") {
-                        // 时间查询请求
-                        let current_time = std::time::SystemTime::now()
-                            .duration_since(std::time::UNIX_EPOCH)
-                            .unwrap()
-                            .as_secs();
-                        let current_time = format!("Timestamp: {}", current_time);
-                        let response_message = format!("Current time: {}", current_time);
-                        let mut response = Packet::new(PacketType::Response, 0);
-                        response.set_payload(response_message.as_bytes());
-                        
-                        println!("⏰ 发送时间响应: \"{}\"", response_message);
-                        ctx.respond(response);
-                        
-                    } else if request_text.starts_with("reverse") {
-                        // 字符串反转请求
-                        let text_to_reverse = &request_text[7..]; // 去掉 "reverse" 前缀
-                        let reversed: String = text_to_reverse.chars().rev().collect();
-                        let response_message = format!("Reversed: {}", reversed);
-                        let mut response = Packet::new(PacketType::Response, 0);
-                        response.set_payload(response_message.as_bytes());
-                        
-                        println!("🔄 发送反转响应: \"{}\"", response_message);
-                        ctx.respond(response);
-                        
-                    } else {
-                        // 默认的 RPC Echo 响应
-                        let response_message = format!("RPC Echo: {}", request_text);
-                        let mut response = Packet::new(PacketType::Response, 0);
-                        response.set_payload(response_message.as_bytes());
-                        
-                        println!("🔄 发送 RPC Echo 响应: \"{}\"", response_message);
-                        ctx.respond(response);
-                    }
-                }
-                
-                TransportEvent::MessageSent { session_id, packet_id } => {
-=======
                 ServerEvent::MessageSent { session_id, packet_id } => {
->>>>>>> d330ba46
                     println!("📤 消息发送确认: 会话 {}, 消息ID {}", session_id, packet_id);
                 }
                 ServerEvent::TransportError { session_id, error } => {
